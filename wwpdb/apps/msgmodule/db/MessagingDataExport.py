##
# File: MessagingDataExport.py (Database-backed stub)
# Date: 27-Aug-2025
#
# Stub implementation that provides the same interface as the original
# MessagingDataExport but works with database storage instead of file I/O.
##
"""
Database-backed stub for MessagingDataExport that maintains compatibility
with existing code while the database backend handles message storage.
"""

import sys
import os
import logging

logger = logging.getLogger(__name__)


class MessagingDataExport(object):
    """Database-backed stub for MessagingDataExport interface compatibility.
    
    Provides the same API as the original file-based MessagingDataExport but returns
    dummy file paths instead of performing actual file operations. The database backend
    (PdbxMessageIo) parses these paths to extract deposition ID and content type context.
    
    Args:
        reqObj: Request object containing identifier, groupid, and WWPDB_SITE_ID
        verbose: Enable verbose logging (default: False)
        log: File handle for logging output (default: sys.stderr)
    
    Note:
        This is a compatibility shim - no actual file I/O occurs. All data is stored
        in the database, and file paths are used only for context parsing.
    """

    def __init__(self, reqObj=None, verbose=False, log=sys.stderr):  # pylint: disable=unused-argument
        self.__verbose = verbose
        # self.__lfh = log
        self.__reqObj = reqObj
        # self.__debug = False

<<<<<<< HEAD
    def getFilePath(self, contentType="model", format="pdbx", **kwargs):  # pylint: disable=redefined-builtin,unused-argument
        """
        Return a dummy file path that contains the deposition ID and content type.
=======
    def getFilePath(self, contentType="model", format="pdbx", **kwargs):
        """Get dummy file path containing deposition ID and content type for database context.
        
        Returns a path that looks like a real file path for compatibility with existing
        code, but no actual file exists. The database backend parses this path to extract
        deposition ID and content type for querying.
>>>>>>> c5ac4a25
        
        Args:
            contentType: Type of content (e.g., "messages-to-depositor", "messages-from-depositor",
                "notes-from-annotator")
            format: File format (default: "pdbx")
            **kwargs: Additional keyword arguments (ignored)
        
        Returns:
            Dummy file path string in format: /dummy/messaging/{depId}/{depId}_{contentType}_P1.{format}.V1
        
        Raises:
            ValueError: If request object is missing or lacks required identifier
        
        Note:
            For messaging content types, uses .cif extension regardless of format parameter.
        """
        if not self.__reqObj:
            raise ValueError("Request object is required for MessagingDataExport in production")
            
        try:
            # Get deposition ID from request object
            depId = self.__reqObj.getValue("identifier")
            if not depId:
                raise ValueError("Deposition identifier is required")
            
            # Get group ID if available
            groupId = self.__reqObj.getValue("groupid") or ""
            if groupId and groupId.startswith("G_"):
                depId = groupId
            
            # Construct a dummy path that contains the necessary information
            # for the database backend to parse
            if contentType in ["messages-to-depositor", "messages-from-depositor", "notes-from-annotator"]:
                filename = f"{depId}_{contentType}_P1.cif.V1"
            else:
                filename = f"{depId}_{contentType}_P1.{format}.V1"
            
            # Return a path that looks like a real file path for compatibility
            dummy_path = os.path.join("/dummy", "messaging", depId, filename)
            
            if self.__verbose:
                logger.debug("MessagingDataExport stub returning dummy path: %s", dummy_path)
                
            return dummy_path
            
        except Exception as e:
            logger.error("Error in MessagingDataExport.getFilePath: %s", e)
            raise

    def getFilePathExt(self, **kwargs):
        """Get tuple of (current_path, depositor_path) dummy paths for compatibility.
        
        Args:
            **kwargs: Keyword arguments passed to getFilePath()
        
        Returns:
            Tuple of (path, path) where both elements are the same dummy path
        """
        path = self.getFilePath(**kwargs)
        return path, path

<<<<<<< HEAD
    def exportFile(self, **kwargs):  # pylint: disable=unused-argument
        """
        Stub method for compatibility.
        """
        return True

    def getMileStoneFilePaths(self, contentType, format, version="latest", partitionNum=None):  # pylint: disable=unused-argument,redefined-builtin
        """
        Return dummy milestone file paths for database backend compatibility.
=======
    def exportFile(self, **kwargs):
        """Stub method for file export compatibility (no-op for database backend).
        
        Args:
            **kwargs: Keyword arguments (ignored)
        
        Returns:
            True (always succeeds - no actual export occurs)
        """
        return True

    def getMileStoneFilePaths(self, contentType, format, version="latest", partitionNum=None):  # pylint: disable=unused-argument
        """Get dummy milestone file paths for deposit and archive versions.
        
        Returns a dictionary with dummy paths that the database backend can parse for
        context information. Mimics the original interface that returns both deposit
        and annotation archive paths.
        
        Args:
            contentType: Type of content (e.g., "messages-to-depositor")
            format: File format (e.g., "pdbx")
            version: Version selector (default: "latest", currently ignored)
            partitionNum: Partition number (currently ignored)
        
        Returns:
            Dictionary with keys 'dpstPth' (deposit path) and 'annotPth' (archive path),
            both containing dummy paths for database context parsing
>>>>>>> c5ac4a25
        
        Raises:
            ValueError: If request object is missing or lacks required identifier
        """
        if not self.__reqObj:
            raise ValueError("Request object is required for MessagingDataExport milestone operations")
            
        try:
            # Get deposition ID from request object
            depId = self.__reqObj.getValue("identifier")
            if not depId:
                raise ValueError("Deposition identifier is required")
            
            # Get group ID if available
            groupId = self.__reqObj.getValue("groupid") or ""
            if groupId and groupId.startswith("G_") and contentType in ["messages-to-depositor", "messages-from-depositor", "notes-from-annotator"]:
                depId = groupId
            
            # Construct dummy paths for both deposit and annotation versions
            if contentType in ["messages-to-depositor", "messages-from-depositor", "notes-from-annotator"]:
                filename = f"{depId}_{contentType}_P1.cif.V1"
            else:
                filename = f"{depId}_{contentType}_P1.{format}.V1"
            
            # Return dictionary matching original interface
            pathDict = {}
            pathDict["dpstPth"] = os.path.join("/dummy", "messaging", "deposit", depId, filename)
            pathDict["annotPth"] = os.path.join("/dummy", "messaging", "archive", depId, filename)
            
            if self.__verbose:
                logger.debug("MessagingDataExport stub returning milestone paths: %s", pathDict)
                
            return pathDict
            
        except Exception as e:
            logger.error("Error in getMileStoneFilePaths: %s", e)
            raise<|MERGE_RESOLUTION|>--- conflicted
+++ resolved
@@ -34,24 +34,18 @@
         in the database, and file paths are used only for context parsing.
     """
 
-    def __init__(self, reqObj=None, verbose=False, log=sys.stderr):  # pylint: disable=unused-argument
+    def __init__(self, reqObj=None, verbose=False, log=sys.stderr):
         self.__verbose = verbose
-        # self.__lfh = log
+        self.__lfh = log
         self.__reqObj = reqObj
-        # self.__debug = False
+        self.__debug = False
 
-<<<<<<< HEAD
-    def getFilePath(self, contentType="model", format="pdbx", **kwargs):  # pylint: disable=redefined-builtin,unused-argument
-        """
-        Return a dummy file path that contains the deposition ID and content type.
-=======
     def getFilePath(self, contentType="model", format="pdbx", **kwargs):
         """Get dummy file path containing deposition ID and content type for database context.
         
         Returns a path that looks like a real file path for compatibility with existing
         code, but no actual file exists. The database backend parses this path to extract
         deposition ID and content type for querying.
->>>>>>> c5ac4a25
         
         Args:
             contentType: Type of content (e.g., "messages-to-depositor", "messages-from-depositor",
@@ -113,17 +107,6 @@
         path = self.getFilePath(**kwargs)
         return path, path
 
-<<<<<<< HEAD
-    def exportFile(self, **kwargs):  # pylint: disable=unused-argument
-        """
-        Stub method for compatibility.
-        """
-        return True
-
-    def getMileStoneFilePaths(self, contentType, format, version="latest", partitionNum=None):  # pylint: disable=unused-argument,redefined-builtin
-        """
-        Return dummy milestone file paths for database backend compatibility.
-=======
     def exportFile(self, **kwargs):
         """Stub method for file export compatibility (no-op for database backend).
         
@@ -151,7 +134,6 @@
         Returns:
             Dictionary with keys 'dpstPth' (deposit path) and 'annotPth' (archive path),
             both containing dummy paths for database context parsing
->>>>>>> c5ac4a25
         
         Raises:
             ValueError: If request object is missing or lacks required identifier
