--- conflicted
+++ resolved
@@ -434,7 +434,6 @@
             logger.error("Error getting messages by content type %s: %s", content_type, e)
             return []
     
-<<<<<<< HEAD
     def get_by_deposition_and_content_type(self, deposition_id: str, content_type: str) -> List[MessageInfo]:
         """Get messages for a deposition filtered by content type.
         
@@ -454,8 +453,9 @@
         except SQLAlchemyError as e:
             logger.error("Error getting messages for deposition %s, content type %s: %s", 
                         deposition_id, content_type, e)
-=======
-    def get_by_date_range(self, start_date: datetime, end_date: datetime = None,
+            return []
+
+    def get_by_date_range(self, start_date, end_date = None,
                          deposition_ids: List[str] = None, content_types: List[str] = None,
                          sender: str = None, keywords: List[str] = None) -> List[MessageInfo]:
         """Get messages within a date range with optional filters.
@@ -472,6 +472,7 @@
             List[MessageInfo]: List of messages matching the criteria, ordered by timestamp descending
         """
         try:
+            from datetime import datetime
             with self.db_connection.get_session() as session:
                 from sqlalchemy.orm import joinedload
                 
@@ -523,7 +524,6 @@
                 
         except SQLAlchemyError as e:
             logger.error("Error getting messages by date range: %s", e)
->>>>>>> fc8e0126
             return []
 
 
