--- conflicted
+++ resolved
@@ -296,11 +296,6 @@
             self.acquire()
         return self
 
-<<<<<<< HEAD
-    def __exit__(self, exc_type, value, traceback):
-        """
-        Internal method for Context-management support.  Invoked at the end of a 'with' clause.
-=======
     def __exit__(self, type, value, traceback):
         """Exit context manager - release lock.
         
@@ -311,7 +306,6 @@
         
         Note:
             Automatically called at the end of a 'with' clause.
->>>>>>> c5ac4a25
         """
         if self.__isLocked:
             self.release()
