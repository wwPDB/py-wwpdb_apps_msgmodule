--- conflicted
+++ resolved
@@ -531,10 +531,6 @@
         self._pending_statuses.append(dict(rowAttribDict))
         return True
 
-<<<<<<< HEAD
-    def write(self, filePath: str) -> bool:  # pylint: disable=unused-argument
-        """Commit pending rows to DB. filePath is ignored (retained for API compatibility)."""
-=======
     def write(self, filePath: str) -> bool:
         """Commit all pending changes to the database.
         
@@ -552,7 +548,6 @@
             If any database operation fails, pending data is retained for potential retry
             and loaded data is not refreshed. Check logs for specific error details.
         """
->>>>>>> c5ac4a25
         if self.__verbose:
             logger.info("DB MessageIo write() pending: msgs=%d files=%d statuses=%d",
                         len(self._pending_messages), len(self._pending_file_refs), len(self._pending_statuses))
